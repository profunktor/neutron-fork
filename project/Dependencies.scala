--- conflicted
+++ resolved
@@ -5,13 +5,8 @@
   object V {
     val java8Compat = "0.9.1"
 
-<<<<<<< HEAD
-    val cats       = "2.4.2"
-    val catsEffect = "2.4.2"
-=======
     val cats       = "2.3.1"
     val catsEffect = "2.3.3"
->>>>>>> 06e647b8
     val circe      = "0.13.0"
     val fs2        = "2.5.0"
     val munit      = "0.7.22"
