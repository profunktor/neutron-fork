--- conflicted
+++ resolved
@@ -8,13 +8,8 @@
     val cats       = "2.6.1"
     val catsEffect = "3.2.9"
     val circe      = "0.14.1"
-<<<<<<< HEAD
-    val fs2        = "3.2.2"
-    val pulsar     = "2.8.0"
-=======
     val fs2        = "3.1.6"
     val pulsar     = "2.8.1"
->>>>>>> 6314568a
     val weaver     = "0.7.7"
 
     val kindProjector   = "0.13.2"
