--- conflicted
+++ resolved
@@ -5,13 +5,8 @@
   object V {
     val java8Compat = "0.9.1"
 
-<<<<<<< HEAD
-    val cats       = "2.4.2"
-    val catsEffect = "2.3.3"
-=======
     val cats       = "2.3.1"
     val catsEffect = "2.4.0"
->>>>>>> e104ad0e
     val circe      = "0.13.0"
     val fs2        = "2.5.3"
     val munit      = "0.7.22"
