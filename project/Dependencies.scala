import sbt._

object Dependencies {

  object V {
    val cats       = "2.1.1"
    val catsEffect = "2.1.3"
    val fs2        = "2.3.0"
<<<<<<< HEAD
    val newtype    = "0.4.3"
    val pulsar     = "2.5.2"
=======
    val newtype    = "0.4.4"
    val pulsar     = "2.5.0"
>>>>>>> 1c3abb7b

    val betterMonadicFor = "0.3.1"
    val contextApplied   = "0.1.4"
    val kindProjector    = "0.11.0"
    val macroParadise    = "2.1.1"
  }

  object Libraries {
    val cats       = "org.typelevel"     %% "cats-core"    % V.cats
    val catsEffect = "org.typelevel"     %% "cats-effect"  % V.catsEffect
    val fs2        = "co.fs2"            %% "fs2-core"     % V.fs2
    val pulsar     = "org.apache.pulsar" % "pulsar-client" % V.pulsar
    val newtype    = "io.estatico"       %% "newtype"      % V.newtype
  }

  object CompilerPlugins {
    val betterMonadicFor = compilerPlugin(
      "com.olegpy" %% "better-monadic-for" % V.betterMonadicFor
    )
    val contextApplied = compilerPlugin(
      "org.augustjune" %% "context-applied" % V.contextApplied
    )
    val kindProjector = compilerPlugin(
      "org.typelevel" %% "kind-projector" % V.kindProjector cross CrossVersion.full
    )
    val macroParadise = compilerPlugin(
      "org.scalamacros" % "paradise" % V.macroParadise cross CrossVersion.full
    )
  }

}<|MERGE_RESOLUTION|>--- conflicted
+++ resolved
@@ -6,13 +6,8 @@
     val cats       = "2.1.1"
     val catsEffect = "2.1.3"
     val fs2        = "2.3.0"
-<<<<<<< HEAD
-    val newtype    = "0.4.3"
-    val pulsar     = "2.5.2"
-=======
     val newtype    = "0.4.4"
     val pulsar     = "2.5.0"
->>>>>>> 1c3abb7b
 
     val betterMonadicFor = "0.3.1"
     val contextApplied   = "0.1.4"
