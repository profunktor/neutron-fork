--- conflicted
+++ resolved
@@ -1,9 +1,4 @@
 addSbtPlugin("com.geirsson"              % "sbt-ci-release" % "1.5.3")
 addSbtPlugin("io.spray"                  % "sbt-revolver"   % "0.9.1")
-<<<<<<< HEAD
-addSbtPlugin("org.scalameta"             % "sbt-scalafmt"   % "2.4.0")
-addSbtPlugin("io.github.davidgregory084" % "sbt-tpolecat"   % "0.1.11")
-=======
 addSbtPlugin("org.scalameta"             % "sbt-scalafmt"   % "2.3.4")
-addSbtPlugin("io.github.davidgregory084" % "sbt-tpolecat"   % "0.1.12")
->>>>>>> 5efde6db
+addSbtPlugin("io.github.davidgregory084" % "sbt-tpolecat"   % "0.1.12")